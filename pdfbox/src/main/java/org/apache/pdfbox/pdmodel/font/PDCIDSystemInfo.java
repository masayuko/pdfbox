--- conflicted
+++ resolved
@@ -10,8 +10,6 @@
 
     public static final PDCIDSystemInfo ADOBE_IDENTITY_0 = 
         new PDCIDSystemInfo("Adobe", "Identity", 0);
-<<<<<<< HEAD
-=======
 
     public PDCIDSystemInfo(String info)
     {
@@ -21,7 +19,6 @@
         cidsysteminfo.setString(COSName.ORDERING, parts[1]);
         cidsysteminfo.setInt(COSName.SUPPLEMENT, Integer.valueOf(parts[2]));
     }
->>>>>>> 898f9235
 
     public PDCIDSystemInfo(String registry, String ordering, int supplement)
     {
